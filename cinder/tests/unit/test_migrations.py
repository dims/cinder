--- conflicted
+++ resolved
@@ -725,16 +725,7 @@
                               sqlalchemy.types.INTEGER)
 
     def test_walk_versions(self):
-<<<<<<< HEAD
-        logger = logging.getLogger('migrate.versioning.script.base')
-        try:
-            logger.setLevel(logging.INFO)
-            self.walk_versions(True, False)
-        finally:
-            logger.setLevel(logging.DEBUG)
-=======
         self.walk_versions(False, False)
->>>>>>> 0b0b5910
 
 
 class TestSqliteMigrations(test_base.DbTestCase,
