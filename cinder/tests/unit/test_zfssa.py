--- conflicted
+++ resolved
@@ -15,11 +15,7 @@
 
 from datetime import date
 import json
-<<<<<<< HEAD
-import ssl
-=======
 import math
->>>>>>> ea67b21c
 
 import mock
 from oslo_utils import units
